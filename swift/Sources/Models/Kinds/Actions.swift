// Action.swift
// Domain entity representing an action taken at a point in time
//
// Written by Claude Code on 2025-10-17
// Updated by Claude Code on 2025-10-19 (validation moved to ModelExtensions.swift)
// Updated by Claude Code on 2025-10-22 (added direct GRDB conformance)
// Ported from Python implementation (python/categoriae/actions.py)

import Foundation
import Playgrounds
import GRDB

/// An action taken at a point in time, with optional measurements and timing
///
/// Actions serve as the primary entity for tracking what you've done.
/// They can include quantitative measurements (distance, duration, reps, etc.)
/// and timing information (when started, how long it took).
///
/// **GRDB Conformance**: This struct conforms to FetchableRecord, PersistableRecord,
/// and TableRecord, enabling direct database operations without intermediate Record types.
///
public struct Action: Persistable, Doable, Codable, Sendable, FetchableRecord, PersistableRecord, TableRecord {
    // MARK: - Core Identity (Persistable)

    public var title: String?
    public var detailedDescription: String?
    public var freeformNotes: String?

    // MARK: - Domain-specific Properties (Doable)

    /// Quantitative measurements associated with this action
    /// Maps unit names to measured values (e.g., ["km": 5.0, "minutes": 30])
    public var measuresByUnit: [String: Double]?
    public var durationMinutes: Double?
    public var startTime: Date?

    // MARK: - System-generated (Persistable)

    public var logTime: Date
    public var id: UUID

<<<<<<< HEAD
    // MARK: - Codable Mapping

    /// Maps Swift property names to database column names
    enum CodingKeys: String, CodingKey {
        case id = "uuid_id"                                  // UUID column (Swift-native)
=======
    // MARK: - GRDB Integration

    /// CodingKeys for mapping Swift properties to database columns
    enum CodingKeys: String, CodingKey {
        case id = "uuid_id"                              // Map to uuid_id column
>>>>>>> c452f2f9
        case title
        case detailedDescription = "description"
        case freeformNotes = "notes"
        case measuresByUnit = "measurement_units_by_amount"
        case durationMinutes = "duration_minutes"
        case startTime = "start_time"
        case logTime = "log_time"
    }

<<<<<<< HEAD
=======
    /// Column enum for type-safe query building
    enum Columns {
        static let id = Column(CodingKeys.id)
        static let title = Column(CodingKeys.title)
        static let detailedDescription = Column(CodingKeys.detailedDescription)
        static let freeformNotes = Column(CodingKeys.freeformNotes)
        static let measuresByUnit = Column(CodingKeys.measuresByUnit)
        static let durationMinutes = Column(CodingKeys.durationMinutes)
        static let startTime = Column(CodingKeys.startTime)
        static let logTime = Column(CodingKeys.logTime)
    }

    /// TableRecord conformance - specify database table name
    public static let databaseTableName = "actions"

>>>>>>> c452f2f9
    // MARK: - Initialization

    /// Create a new action with required and optional fields
    /// - Parameters:
    ///   - title: Short description of the action
    ///   - detailedDescription: Optional detailed description
    ///   - freeformNotes: Optional freeform notes
    ///   - measuresByUnit: Optional measurements by unit (e.g., ["km": 5.0])
    ///   - durationMinutes: Optional duration in minutes
    ///   - startTime: Optional start time
    ///   - logTime: When action was logged (defaults to now)
    ///   - id: Application assigned UUID

    public init(
        // Core identity
        title: String? = nil,
        detailedDescription: String? = nil,
        freeformNotes: String? = nil,
        // Domain-specific
        measuresByUnit: [String: Double]? = nil,
        durationMinutes: Double? = nil,
        startTime: Date? = nil,
        // System-generated
        logTime: Date = Date(),
        id: UUID = UUID()
    ) {
        // Core identity
        self.title = title
        self.detailedDescription = detailedDescription
        self.freeformNotes = freeformNotes
        // Domain-specific
        self.measuresByUnit = measuresByUnit
        self.durationMinutes = durationMinutes
        self.startTime = startTime
        // System-generated
        self.logTime = logTime
        self.id = id
    }
}
<|MERGE_RESOLUTION|>--- conflicted
+++ resolved
@@ -39,19 +39,11 @@
     public var logTime: Date
     public var id: UUID
 
-<<<<<<< HEAD
-    // MARK: - Codable Mapping
-
-    /// Maps Swift property names to database column names
-    enum CodingKeys: String, CodingKey {
-        case id = "uuid_id"                                  // UUID column (Swift-native)
-=======
     // MARK: - GRDB Integration
 
     /// CodingKeys for mapping Swift properties to database columns
     enum CodingKeys: String, CodingKey {
-        case id = "uuid_id"                              // Map to uuid_id column
->>>>>>> c452f2f9
+        case id = "uuid_id"                                  // UUID column (Swift-native)
         case title
         case detailedDescription = "description"
         case freeformNotes = "notes"
@@ -61,8 +53,6 @@
         case logTime = "log_time"
     }
 
-<<<<<<< HEAD
-=======
     /// Column enum for type-safe query building
     enum Columns {
         static let id = Column(CodingKeys.id)
@@ -78,7 +68,6 @@
     /// TableRecord conformance - specify database table name
     public static let databaseTableName = "actions"
 
->>>>>>> c452f2f9
     // MARK: - Initialization
 
     /// Create a new action with required and optional fields
