--- conflicted
+++ resolved
@@ -607,18 +607,13 @@
 - ✅ Domain models complete (Action, Goal, Value, Term with validation)
 - ✅ Database layer functional (DatabaseManager with CRUD operations)
 - ✅ Field naming unified (`title` across Python, Swift, database) - completed 2025-10-21
-<<<<<<< HEAD
 - ✅ Tests: Python 36/36 passing, Swift tests fixed (MainActor annotations applied 2025-10-22)
 - ✅ Swift tests passing (MainActor isolation fixes applied)
-- 🔲 Translation layer eliminated (~700 lines to delete: Records + UUIDMapper)
-=======
-- ⚠️ Tests: Python 36/36 passing, Swift failing (actor isolation fixes needed)
-- 🔲 Swift tests passing (fix MainActor isolation in view tests)
 - ⚠️ Translation layer refactoring in progress (Phase 2 proof-of-concept complete)
   - ✅ Action with direct GRDB conformance (working - 2025-10-22)
+  - ✅ CodingKeys added to all models (uuid_id mapping - 2025-10-22)
   - 🔲 Goal, Value, Term types with GRDB conformance
   - 🔲 Delete Records + UUIDMapper (~700 lines)
->>>>>>> c452f2f9
 - 🔲 Generic CRUD only (no entity-specific DatabaseManager methods)
 - ✅ UUID column in database schema (uuid_id TEXT UNIQUE) - completed 2025-10-21
 - ✅ Documentation accurate (this file - updated 2025-10-22)
